--- conflicted
+++ resolved
@@ -1,14 +1,9 @@
 import logging
 import sys
 import time
-<<<<<<< HEAD
 import os
-
-=======
->>>>>>> e1454084
 import click
 import errorhandler
-
 import nac_collector
 from nac_collector.cisco_client_fmc import CiscoClientFMC
 from nac_collector.cisco_client_ise import CiscoClientISE

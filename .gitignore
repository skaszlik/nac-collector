# Byte-compiled / optimized / DLL files
__pycache__/
*.py[cod]
*$py.class

# C extensions
*.so

# Distribution / packaging
.Python
env/
build/
develop-eggs/
dist/
downloads/
eggs/
.eggs/
lib/
lib64/
parts/
sdist/
var/
wheels/
*.egg-info/
.installed.cfg
*.egg

# PyInstaller
#  Usually these files are written by a python script from a template
#  before PyInstaller builds the exe, so as to inject date/other infos into it.
*.manifest
*.spec

# Installer logs
pip-log.txt
pip-delete-this-directory.txt

# Unit test / coverage reports
htmlcov/
.tox/
.coverage
.coverage.*
.cache
coverage.xml
*,cover
.pytest_cache/

# Translations
*.mo
*.pot

# Sphinx documentation
docs/_build/

# PyBuilder
target/

# pyenv
.python-version

# dotenv
.env

# virtualenv
.venv/
venv/
ENV/

# Editor temp files
.*.swp

# Visual Studio Code
.vscode

tmp/

.mypy_cache/
.ruff_cache/

logs/
<<<<<<< HEAD
*.json
*.zip
.DS_Store
=======

.DS_Store

nac-collector.zip
>>>>>>> 67266efd
<|MERGE_RESOLUTION|>--- conflicted
+++ resolved
@@ -78,13 +78,7 @@
 .ruff_cache/
 
 logs/
-<<<<<<< HEAD
 *.json
 *.zip
 .DS_Store
-=======
-
-.DS_Store
-
-nac-collector.zip
->>>>>>> 67266efd
+nac-collector.zip